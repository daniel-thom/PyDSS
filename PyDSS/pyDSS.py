--- conflicted
+++ resolved
@@ -168,11 +168,7 @@
                 dss.RunMCsimulation(samples=dss_args['Number of Monte Carlo scenarios'])
             else:
                 dss.RunSimulation()
-<<<<<<< HEAD
             #del dss
-=======
-            del dss
->>>>>>> 0c20a5c6
             #print(dss)
         if generate_visuals:
             result = ResultObject(os.path.join(
@@ -247,19 +243,11 @@
     #a.run(f'{PYDSS_BASE_DIR}/examples/Custom_controls_example/Scenarios/volt_var.toml')
     #a.run(f'{PYDSS_BASE_DIR}/examples/Custom_controls_example/Scenarios/multiple_controllers.toml')
 
-<<<<<<< HEAD
     a.run([f'{PYDSS_BASE_DIR}/examples/Custom_controls_example/Scenarios/base_case.toml',
            f'{PYDSS_BASE_DIR}/examples/Custom_controls_example/Scenarios/self_consumption.toml',
            f'{PYDSS_BASE_DIR}/examples/Custom_controls_example/Scenarios/volt_var.toml',
            f'{PYDSS_BASE_DIR}/examples/Custom_controls_example/Scenarios/multiple_controllers.toml'],
            f'{PYDSS_BASE_DIR}/examples/Custom_controls_example/Scenarios/automated_comparison.toml')
-=======
-    # a.run([r'C:\Users\alatif\Desktop\PyDSS\examples\Custom_controls_example\PyDSS Scenarios\base_case.toml',
-    #        r'C:\Users\alatif\Desktop\PyDSS\examples\Custom_controls_example\PyDSS Scenarios\self_consumption.toml',
-    #        r'C:\Users\alatif\Desktop\PyDSS\examples\Custom_controls_example\PyDSS Scenarios\volt_var.toml',
-    #        r'C:\Users\alatif\Desktop\PyDSS\examples\Custom_controls_example\PyDSS Scenarios\multiple_controllers.toml'],
-    #       r'C:\Users\alatif\Desktop\PyDSS\examples\Custom_controls_example\PyDSS Scenarios\automated_comparison.toml')
->>>>>>> 0c20a5c6
 
     # a.run('f{PYDSS_BASE_DIR}/examples/Dynamic_visualization_example/Scenarios/Dynamic_visuals.toml',
     #       'f{PYDSS_BASE_DIR}/examples/Dynamic_visualization_example/Scenarios/user_defined_vis_settings.toml')
@@ -267,12 +255,7 @@
     # a.run('f{PYDSS_BASE_DIR}/examples/Harmonics_examples/Scenarios/freq_scan_qsts.toml',
     #       'f{PYDSS_BASE_DIR}/examples/Harmonics_examples/Scenarios/Freq_scan_qsts_visuals.toml')
 
-<<<<<<< HEAD
     #a.run('f{PYDSS_BASE_DIR}/examples/Monte_carlo_examples/Scenarios/monte_carlo_settings.toml')
-
-=======
-    #a.run(r'C:\Users\alatif\Desktop\PyDSS\examples\Monte_carlo_examples\PyDSS Scenarios\monte_carlo_settings.toml')
     a.run(
         r'C:\Users\ajain\Desktop\PyDSS_develop_branch\PyDSS\examples\Custom_controls_example\PyDSS Scenarios\base_case.toml')
->>>>>>> 0c20a5c6
     del a