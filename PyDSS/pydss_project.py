"""Contains functionality to configure PyDSS simulations."""

import logging
import os
import shutil
import tarfile
import tempfile
import zipfile

import h5py
import pandas as pd

import PyDSS
from PyDSS.common import PROJECT_TAR, PROJECT_ZIP, \
    SIMULATION_SETTINGS_FILENAME, DEFAULT_SIMULATION_SETTINGS_FILE, \
    ControllerType, ExportMode, MONTE_CARLO_SETTINGS_FILENAME,\
    filename_from_enum, VisualizationType, DEFAULT_MONTE_CARLO
from PyDSS.exceptions import InvalidParameter, InvalidConfiguration
from PyDSS.pyDSS import instance
from PyDSS.pydss_fs_interface import PyDssDirectoryInterface, \
    PyDssArchiveFileInterfaceBase, PyDssTarFileInterface, \
    PyDssZipFileInterface, PROJECT_DIRECTORIES, \
    SCENARIOS, STORE_FILENAME
from PyDSS.utils.utils import dump_data, load_data


logger = logging.getLogger(__name__)


DATA_FORMAT_VERSION = "1.0.0"


class PyDssProject:
    """Represents the project options for a PyDSS simulation."""
    def __init__(self, path, name, scenarios, simulation_config, fs_intf=None,
                 simulation_file=SIMULATION_SETTINGS_FILENAME):
        self._name = name
        self._scenarios = scenarios
        self._simulation_config = simulation_config
        self._project_dir = os.path.join(path, self._name)
        if simulation_file is None:
            self._simulation_file = os.path.join(self._project_dir, SIMULATION_SETTINGS_FILENAME)
        else:
            self._simulation_file = simulation_file
        self._scenarios_dir = os.path.join(self._project_dir, SCENARIOS)
        self._fs_intf = fs_intf  # Only needed for reading a project that was
                                 # already executed.
        self._hdf_store = None
        self._estimated_space = {}

    @property
    def dss_files_path(self):
        """Return the path containing OpenDSS files.

        Returns
        -------
        str

        """
        return os.path.join(self._project_dir, "DSSfiles")

    def export_path(self, scenario):
        """Return the path containing export data.

        Parameters
        ----------
        scenario : str

        Returns
        -------
        str

        """
        return os.path.join(self._project_dir, "Exports", scenario)

    @property
    def hdf_store(self):
        """Return the HDFStore

        Returns
        -------
        pd.HDFStore

        """
        if self._hdf_store is None:
            raise InvalidConfiguration("hdf_store is not defined")
        return self._hdf_store

    @property
    def fs_interface(self):
        """Return the interface object used to read files.

        Returns
        -------
        PyDssFileSystemInterface

        """
        if self._fs_intf is None:
            raise InvalidConfiguration("fs interface is not defined")
        return self._fs_intf

    def get_hdf_store_filename(self):
        """Return the HDFStore filename.

        Returns
        -------
        str
            Path to the HDFStore.

        Raises
        ------
        InvalidConfiguration
            Raised if no store exists.

        """
        filename = os.path.join(self._project_dir, STORE_FILENAME)
        if not os.path.exists(filename):
            raise InvalidConfiguration(f"HDFStore does not exist")

        return filename

    def get_post_process_directory(self, scenario_name):
        """Return the post-process output directory for scenario_name.

        Parameters
        ----------
        scenario_name : str

        Returns
        -------
        str

        """
        # Make sure the scenario exists. This will throw if not.
        self.get_scenario(scenario_name)
        return os.path.join(
            self._project_dir, "Scenarios", scenario_name, "PostProcess"
        )

    def get_scenario(self, name):
        """Return the scenario with name.

        Parameters
        ----------
        name : str

        Returns
        -------
        PyDssScenario

        """
        for scenario in self._scenarios:
            if scenario.name == name:
                return scenario

        raise InvalidParameter(f"{name} is not a valid scenario")

    @property
    def name(self):
        """Return the project name.

        Returns
        -------
        str

        """
        return self._name

    @property
    def project_path(self):
        """Return the path to the project.

        Returns
        -------
        str

        """
        return self._project_dir

    @property
    def scenarios(self):
        """Return the project scenarios.

        Returns
        -------
        list
            list of PyDssScenario

        """
        return self._scenarios

    @property
    def simulation_config(self):
        """Return the simulation configuration

        Returns
        -------
        dict

        """
        return self._simulation_config

    @property
    def estimated_space(self):
        """Return the estimated space in bytes.
        
        Returns
        -------
        int
        """
        return self._estimated_space

    def serialize(self):
        """Create the project on the filesystem."""
        os.makedirs(self._project_dir, exist_ok=True)
        for name in PROJECT_DIRECTORIES:
            os.makedirs(os.path.join(self._project_dir, name), exist_ok=True)
        self._serialize_scenarios()
        dump_data(
            self._simulation_config,
            os.path.join(self._project_dir, self._simulation_file),
        )
        logger.info("Initialized directories in %s", self._project_dir)

    @classmethod
    def create_project(cls, path, name, scenarios, simulation_config=None, options=None,
                       simulation_file=SIMULATION_SETTINGS_FILENAME):
        """Create a new PyDssProject on the filesystem.

        Parameters
        ----------
        path : str
            path in which to create directories
        name : str
            project name
        scenarios : list
            list of PyDssScenario objects
        simulation_config : str
            simulation config file; if None, use default

        """
        if simulation_config is None:
            simulation_config = DEFAULT_SIMULATION_SETTINGS_FILE
        simulation_config = load_data(simulation_config)
        if options is not None:
            simulation_config.update(options)
        simulation_config["Project"]["Project Path"] = path
        simulation_config["Project"]["Active Project"] = name
        project = cls(path, name, scenarios, simulation_config, simulation_file)
        project.serialize()
        sc_names = project.list_scenario_names()
        logger.info("Created project=%s with scenarios=%s at %s", name,
                    sc_names, path)
        return project

    def read_scenario_export_metadata(self, scenario_name):
        """Return the metadata for a scenario's exported data.

        Parameters
        ----------
        scenario_name : str

        Returns
        -------
        dict

        """
        if self._fs_intf is None:
            raise InvalidConfiguration("pydss fs interface is not defined")

        if scenario_name not in self.list_scenario_names():
            raise InvalidParameter(f"invalid scenario: {scenario_name}")

        return self._fs_intf.read_scenario_export_metadata(scenario_name)

    def list_scenario_names(self):
        return [x.name for x in self.scenarios]

    def run(self, logging_configured=True, tar_project=False, zip_project=False, dry_run=False):
        """Run all scenarios in the project."""
        if isinstance(self._fs_intf, PyDssArchiveFileInterfaceBase):
            raise InvalidConfiguration("cannot run from an archived project")
        if tar_project and zip_project:
            raise InvalidParameter("tar_project and zip_project cannot both be True")
        if self._simulation_config['Project']['DSS File'] == "":
            raise InvalidConfiguration("a valid opendss file needs to be passed")


        inst = instance()
        self._simulation_config["Logging"]["Pre-configured logging"] = logging_configured

        if dry_run:
            store_filename = os.path.join(tempfile.gettempdir(), STORE_FILENAME)
        else:
            store_filename = os.path.join(self._project_dir, STORE_FILENAME)

        driver = None
        if self._simulation_config["Exports"].get("Export Data In Memory", True):
            driver = "core"
        with h5py.File(store_filename, mode="w", driver=driver) as hdf_store:
            self._hdf_store = hdf_store
            self._hdf_store.attrs["version"] = DATA_FORMAT_VERSION
            for scenario in self._scenarios:
                self._simulation_config["Project"]["Active Scenario"] = scenario.name
                inst.run(self._simulation_config, self, scenario, dry_run)
                self._estimated_space[scenario.name] = inst.get_estimated_space()

        if self._simulation_config["Exports"].get("Export Data Tables", False):
            # Hack. Have to import here. Need to re-organize to fix.
            from PyDSS.pydss_results import PyDssResults
            results = PyDssResults(self._project_dir)
            for scenario in results.scenarios:
                scenario.export_data()

        if tar_project:
            self._tar_project_files()
        elif zip_project:
            self._zip_project_files()

        if dry_run and os.path.exists(store_filename):
            os.remove(store_filename)

    def _serialize_scenarios(self):
        self._simulation_config["Project"]["Scenarios"] = []
        for scenario in self._scenarios:
            data = {
                "name": scenario.name,
                "post_process_infos": [],
            }
            for pp_info in scenario.post_process_infos:
                data["post_process_infos"].append(
                    {
                        "script": pp_info["script"],
                        "config_file": pp_info["config_file"],
                    }
                )
            self._simulation_config["Project"]["Scenarios"].append(data)
            scenario.serialize(
                os.path.join(self._scenarios_dir, scenario.name)
            )

    def _tar_project_files(self, delete=True):
        orig = os.getcwd()
        os.chdir(self._project_dir)
        try:
            filename = PROJECT_TAR
            to_delete = []
            with tarfile.open(filename, "w") as tar:
                for name in os.listdir("."):
                    if name in (PROJECT_TAR, STORE_FILENAME):
                        continue
                    tar.add(name)
                    if delete:
                        to_delete.append(name)

            for name in to_delete:
                if os.path.isfile(name):
                    os.remove(name)
                else:
                    shutil.rmtree(name)

            path = os.path.join(self._project_dir, filename)
            logger.info("Created project tar file: %s", path)
        finally:
            os.chdir(orig)

    def _zip_project_files(self, delete=True):
        orig = os.getcwd()
        os.chdir(self._project_dir)
        try:
            filename = PROJECT_ZIP
            to_delete = []
            with zipfile.ZipFile(filename, "w") as zipf:
                for root, dirs, files in os.walk("."):
                    if delete and root == ".":
                        to_delete += dirs
                    for filename in files:
                        if root == "." and filename in (PROJECT_ZIP, STORE_FILENAME):
                            continue
                        path = os.path.join(root, filename)
                        zipf.write(path)
                        # We delete files and directories at the root only.
                        if delete and root == ".":
                            to_delete.append(path)

            for name in to_delete:
                if os.path.isfile(name):
                    os.remove(name)
                else:
                    shutil.rmtree(name)

            path = os.path.join(self._project_dir, filename)
            logger.info("Created project zip file: %s", path)
        finally:
            os.chdir(orig)

    @staticmethod
    def load_simulation_config(project_path, simulations_file):
        """Return the simulation settings for a project, using defaults if the
        file is not defined.

        Parameters
        ----------
        project_path : str

        Returns
        -------
        dict

        """
        filename = os.path.join(project_path, simulations_file)
        if not os.path.exists(filename):
            filename = os.path.join(
                project_path,
                DEFAULT_SIMULATION_SETTINGS_FILE,
            )
            assert os.path.exists(filename)
        return load_data(filename)

    @classmethod
    def load_project(cls, path, options=None, in_memory=False, simulation_file=None):
        """Load a PyDssProject from directory.

        Parameters
        ----------
        path : str
            full path to existing project
        options : dict
            options that override the config file
        in_memory : bool
            If True, load all exported data into memory.

        """
        name = os.path.basename(path)

        if os.path.exists(os.path.join(path, PROJECT_TAR)):
            fs_intf = PyDssTarFileInterface(path)
        elif os.path.exists(os.path.join(path, PROJECT_ZIP)):
            fs_intf = PyDssZipFileInterface(path)
        else:
            fs_intf = PyDssDirectoryInterface(path, simulation_file)

        simulation_config = fs_intf.simulation_config
        if options is not None:
            for category, params in options.items():
                if category not in simulation_config:
                    simulation_config[category] = {}
                simulation_config[category].update(params)
            logger.info("Overrode config options: %s", options)

        scenarios = [
            PyDssScenario.deserialize(
                fs_intf,
                x["name"],
                post_process_infos=x["post_process_infos"],
            )
            for x in simulation_config["Project"]["Scenarios"]
        ]

        return PyDssProject(
            os.path.dirname(path),
            name,
            scenarios,
            simulation_config,
            fs_intf=fs_intf,
        )

    @classmethod
<<<<<<< HEAD
    def run_project(cls, path, options=None, tar_project=False, zip_project=False, simulation_file=None):
=======
    def run_project(cls, path, options=None, tar_project=False, zip_project=False, dry_run=False):
>>>>>>> 1d70bec8
        """Load a PyDssProject from directory and run all scenarios.

        Parameters
        ----------
        path : str
            full path to existing project
        options : dict
            options that override the config file
        tar_project : bool
            tar project files after successful execution
        zip_project : bool
            zip project files after successful execution
        dry_run: bool
            dry run for getting estimated space.
        """
<<<<<<< HEAD
        project = cls.load_project(path, options=options, simulation_file=simulation_file)
        return project.run(tar_project=tar_project, zip_project=zip_project)
=======
        project = cls.load_project(path, options=options)
        return project.run(tar_project=tar_project, zip_project=zip_project, dry_run=dry_run)
>>>>>>> 1d70bec8


class PyDssScenario:
    """Represents a PyDSS Scenario."""

    DEFAULT_CONTROLLER_TYPES = (ControllerType.PV_CONTROLLER,)
    DEFAULT_VISUALIZATION_TYPES = (VisualizationType.FREQUENCY_PLOT, VisualizationType.HISTOGRAM_PLOT,
                                   VisualizationType.TABLE_PLOT, VisualizationType.THREEDIM_PLOT,
                                   VisualizationType.TIMESERIES_PLOT, VisualizationType.TOPOLOGY_PLOT,
                                   VisualizationType.VOLTDIST_PLOT, VisualizationType.XY_PLOT,)
    DEFAULT_EXPORT_MODE = ExportMode.BY_CLASS
    _SCENARIO_DIRECTORIES = (
        "ExportLists",
        "pyControllerList",
        "pyPlotList",
        "PostProcess",
        'Monte_Carlo'
    )
    REQUIRED_POST_PROCESS_FIELDS = ("script", "config_file")

    def __init__(self, name, controller_types=None, controllers=None,
                 export_modes=None, exports=None, visualizations=None,
                 post_process_infos=None, visualization_types=None):
        self.name = name
        self.post_process_infos = []

        if visualization_types is None and visualizations is None:
            self.visualizations = {
                x: self.load_visualization_config_from_type(x)
                for x in PyDssScenario.DEFAULT_VISUALIZATION_TYPES
            }
        elif visualization_types is not None:
            self.visualizations = {
                x: self.load_visualization_config_from_type(x)
                for x in visualization_types
            }
        elif isinstance(visualizations, str):
            basename = os.path.splitext(os.path.basename(visualizations))[0]
            visualization_type = VisualizationType(basename)
            self.visualizations = {visualization_type: load_data(controllers)}
        else:
            assert isinstance(visualizations, dict)
            self.visualizations = visualizations

        if (controller_types is None and controllers is None):
            self.controllers = {
                x: self.load_controller_config_from_type(x)
                for x in PyDssScenario.DEFAULT_CONTROLLER_TYPES
            }
        elif controller_types is not None:
            self.controllers = {
                x: self.load_controller_config_from_type(x)
                for x in controller_types
            }
        elif isinstance(controllers, str):
            basename = os.path.splitext(os.path.basename(controllers))[0]
            controller_type = ControllerType(basename)
            self.controllers = {controller_type: load_data(controllers)}
        else:
            assert isinstance(controllers, dict)
            self.controllers = controllers

        if export_modes is not None and exports is not None:
            raise InvalidParameter(
                "export_modes and exports cannot both be set"
            )
        if (export_modes is None and exports is None):
            mode = PyDssScenario.DEFAULT_EXPORT_MODE
            self.exports = {mode: self.load_export_config_from_mode(mode)}
        elif export_modes is not None:
            self.exports = {
                x: self.load_export_config_from_mode(x) for x in export_modes
            }
        elif isinstance(exports, str):
            mode = ExportMode(os.path.splitext(os.path.basename(exports))[0])
            self.exports = {mode: load_data(exports)}
        else:
            assert isinstance(exports, dict)
            self.exports = exports

        if post_process_infos is not None:
            for pp_info in post_process_infos:
                self.add_post_process(pp_info)

    @classmethod
    def deserialize(cls, fs_intf, name, post_process_infos):
        """Deserialize a PyDssScenario from a path.

        Parameters
        ----------
        fs_intf : PyDssFileSystemInterface
            object to read on-disk information
        name : str
            scenario name
        post_process_infos : list
            list of post_process_info dictionaries

        Returns
        -------
        PyDssScenario

        """
        controllers = fs_intf.read_controller_config(name)
        exports = fs_intf.read_export_config(name)
        visualizations = fs_intf.read_visualization_config(name)

        return cls(
            name,
            controllers=controllers,
            exports=exports,
            visualizations=visualizations,
            post_process_infos=post_process_infos,
        )

    def serialize(self, path):
        """Serialize a PyDssScenario to a directory.

        Parameters
        ----------
        path : str
            full path to scenario

        """
        os.makedirs(path, exist_ok=True)
        for name in self._SCENARIO_DIRECTORIES:
            os.makedirs(os.path.join(path, name), exist_ok=True)

        for controller_type, controllers in self.controllers.items():
            filename = os.path.join(
                path, "pyControllerList", filename_from_enum(controller_type)
            )
            dump_data(controllers, filename)

        for mode, exports in self.exports.items():
            dump_data(
                exports,
                os.path.join(path, "ExportLists", filename_from_enum(mode))
            )

        for visualization_type, visualizations in self.visualizations.items():
            filename = os.path.join(
                path, "pyPlotList", filename_from_enum(visualization_type)
            )
            dump_data(visualizations, filename)

        # @Danial the plots.toml file is not used by a single scenario.
        # It is used to craete plots that compare results from multiple scenarios
        dump_data(
            DEFAULT_MONTE_CARLO,
            os.path.join(path, "Monte_Carlo", MONTE_CARLO_SETTINGS_FILENAME)
        )

    @staticmethod
    def load_visualization_config_from_type(visualization_type):
        """Load a default visualization config from a type.

        Parameters
        ----------
        visualization_type : VisualizationType

        Returns
        -------
        dict

        """

        path = os.path.join(
            os.path.dirname(getattr(PyDSS, "__path__")[0]),
            "PyDSS",
            "defaults",
            "pyPlotList",
            filename_from_enum(visualization_type),
        )

        return load_data(path)

    @staticmethod
    def load_controller_config_from_type(controller_type):
        """Load a default controller config from a type.

        Parameters
        ----------
        controller_type : ControllerType

        Returns
        -------
        dict

        """

        path = os.path.join(
            os.path.dirname(getattr(PyDSS, "__path__")[0]),
            "PyDSS",
            "defaults",
            "pyControllerList",
            filename_from_enum(controller_type),
        )

        return load_data(path)

    @staticmethod
    def load_export_config_from_mode(export_mode):
        """Load a default export config from a type.

        Parameters
        ----------
        export_mode : ExportMode

        Returns
        -------
        dict

        """
        path = os.path.join(
            os.path.dirname(getattr(PyDSS, "__path__")[0]),
            "PyDSS",
            "defaults",
            "ExportLists",
            filename_from_enum(export_mode),
        )

        return load_data(path)

    def add_post_process(self, post_process_info):
        """Add a post-process script to a scenario.

        Parameters
        ----------
        post_process_info : dict
            Must define all fields in PyDssScenario.REQUIRED_POST_PROCESS_FIELDS

        """
        for field in self.REQUIRED_POST_PROCESS_FIELDS:
            if field not in post_process_info:
                raise InvalidParameter(
                    f"missing post-process field={field}"
                )
        config_file = post_process_info["config_file"]
        if not os.path.exists(config_file):
            raise InvalidParameter(f"{config_file} does not exist")

        self.post_process_infos.append(post_process_info)
        logger.info("Appended post-process script %s to %s",
                    post_process_info["script"], self.name)

def load_config(path):
    """Return a configuration from files.

    Parameters
    ----------
    path : str

    Returns
    -------
    dict

    """
    files = [os.path.join(path, x) for x in os.listdir(path) \
             if os.path.splitext(x)[1] == ".toml"]
    assert len(files) == 1, "only 1 .toml file is currently supported"
    return load_data(files[0])<|MERGE_RESOLUTION|>--- conflicted
+++ resolved
@@ -466,11 +466,8 @@
         )
 
     @classmethod
-<<<<<<< HEAD
-    def run_project(cls, path, options=None, tar_project=False, zip_project=False, simulation_file=None):
-=======
-    def run_project(cls, path, options=None, tar_project=False, zip_project=False, dry_run=False):
->>>>>>> 1d70bec8
+    def run_project(cls, path, options=None, tar_project=False, zip_project=False, simulation_file=None, , dry_run=False):
+
         """Load a PyDssProject from directory and run all scenarios.
 
         Parameters
@@ -486,14 +483,9 @@
         dry_run: bool
             dry run for getting estimated space.
         """
-<<<<<<< HEAD
+
         project = cls.load_project(path, options=options, simulation_file=simulation_file)
-        return project.run(tar_project=tar_project, zip_project=zip_project)
-=======
-        project = cls.load_project(path, options=options)
         return project.run(tar_project=tar_project, zip_project=zip_project, dry_run=dry_run)
->>>>>>> 1d70bec8
-
 
 class PyDssScenario:
     """Represents a PyDSS Scenario."""
