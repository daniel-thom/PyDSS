"""Contains functionality to configure PyDSS simulations."""

import logging
import os
import shutil
import sys
import tarfile
import tempfile
import zipfile

import h5py
import pandas as pd

import PyDSS
from PyDSS.common import PROJECT_TAR, PROJECT_ZIP, CONTROLLER_TYPES, \
    SIMULATION_SETTINGS_FILENAME, DEFAULT_SIMULATION_SETTINGS_FILE, \
    ControllerType, ExportMode, MONTE_CARLO_SETTINGS_FILENAME,\
    filename_from_enum, VisualizationType, DEFAULT_MONTE_CARLO_SETTINGS_FILE,\
    SUBSCRIPTIONS_FILENAME, DEFAULT_SUBSCRIPTIONS_FILE, OPENDSS_MASTER_FILENAME
from PyDSS.exceptions import InvalidParameter, InvalidConfiguration
from PyDSS.loggers import setup_logging
from PyDSS.pyDSS import instance
from PyDSS.pydss_fs_interface import PyDssDirectoryInterface, \
    PyDssArchiveFileInterfaceBase, PyDssTarFileInterface, \
    PyDssZipFileInterface, PROJECT_DIRECTORIES, \
    SCENARIOS, STORE_FILENAME
from PyDSS.reports.reports import REPORTS_DIR
from PyDSS.registry import Registry
from PyDSS.utils.dss_utils import read_pv_systems_from_dss_file
from PyDSS.utils.utils import dump_data, load_data

from distutils.dir_util import copy_tree
logger = logging.getLogger(__name__)


DATA_FORMAT_VERSION = "1.0.2"
RUN_SIMULATION_FILENAME = "simulation-run.toml"

READ_CONTROLLER_FUNCTIONS = {
    ControllerType.PV_CONTROLLER.value: read_pv_systems_from_dss_file,
}


class PyDssProject:
    """Represents the project options for a PyDSS simulation."""

    _SKIP_ARCHIVE = (PROJECT_ZIP, PROJECT_TAR, STORE_FILENAME, REPORTS_DIR)

    def __init__(self, path, name, scenarios, simulation_config, fs_intf=None,
                 simulation_file=SIMULATION_SETTINGS_FILENAME):
        self._name = name
        self._scenarios = scenarios
        self._simulation_config = simulation_config
        self._project_dir = os.path.join(path, self._name)
        if simulation_file is None:
            self._simulation_file = os.path.join(self._project_dir, SIMULATION_SETTINGS_FILENAME)
        else:
            self._simulation_file = simulation_file
        self._scenarios_dir = os.path.join(self._project_dir, SCENARIOS)
        self._fs_intf = fs_intf  # Only needed for reading a project that was
                                 # already executed.
        self._hdf_store = None
        self._estimated_space = {}

    @property
    def dss_files_path(self):
        """Return the path containing OpenDSS files.

        Returns
        -------
        str

        """
        return os.path.join(self._project_dir, "DSSfiles")

    def export_path(self, scenario):
        """Return the path containing export data.

        Parameters
        ----------
        scenario : str

        Returns
        -------
        str

        """
        return os.path.join(self._project_dir, "Exports", scenario)

    @property
    def hdf_store(self):
        """Return the HDFStore

        Returns
        -------
        pd.HDFStore

        """
        if self._hdf_store is None:
            raise InvalidConfiguration("hdf_store is not defined")
        return self._hdf_store

    @property
    def fs_interface(self):
        """Return the interface object used to read files.

        Returns
        -------
        PyDssFileSystemInterface

        """
        if self._fs_intf is None:
            raise InvalidConfiguration("fs interface is not defined")
        return self._fs_intf

    def get_hdf_store_filename(self):
        """Return the HDFStore filename.

        Returns
        -------
        str
            Path to the HDFStore.

        Raises
        ------
        InvalidConfiguration
            Raised if no store exists.

        """
        filename = os.path.join(self._project_dir, STORE_FILENAME)
        if not os.path.exists(filename):
            raise InvalidConfiguration(f"HDFStore does not exist")

        return filename

    def get_post_process_directory(self, scenario_name):
        """Return the post-process output directory for scenario_name.

        Parameters
        ----------
        scenario_name : str

        Returns
        -------
        str

        """
        # Make sure the scenario exists. This will throw if not.
        self.get_scenario(scenario_name)
        return os.path.join(
            self._project_dir, "Scenarios", scenario_name, "PostProcess"
        )

    def get_scenario(self, name):
        """Return the scenario with name.

        Parameters
        ----------
        name : str

        Returns
        -------
        PyDssScenario

        """
        for scenario in self._scenarios:
            if scenario.name == name:
                return scenario

        raise InvalidParameter(f"{name} is not a valid scenario")

    @property
    def name(self):
        """Return the project name.

        Returns
        -------
        str

        """
        return self._name

    @property
    def project_path(self):
        """Return the path to the project.

        Returns
        -------
        str

        """
        return self._project_dir

    @property
    def scenarios(self):
        """Return the project scenarios.

        Returns
        -------
        list
            list of PyDssScenario

        """
        return self._scenarios

    @property
    def simulation_config(self):
        """Return the simulation configuration

        Returns
        -------
        dict

        """
        return self._simulation_config

    @property
    def estimated_space(self):
        """Return the estimated space in bytes.
        
        Returns
        -------
        int
        """
        return self._estimated_space

    def serialize(self, opendss_project_folder):
        """Create the project on the filesystem."""
        os.makedirs(self._project_dir, exist_ok=True)
        for name in PROJECT_DIRECTORIES:
            os.makedirs(os.path.join(self._project_dir, name), exist_ok=True)
        if opendss_project_folder:
            dest = os.path.join(self._project_dir, PROJECT_DIRECTORIES[0])
            copy_tree(opendss_project_folder, dest)
        self._serialize_scenarios()
        dump_data(
            self._simulation_config,
            os.path.join(self._project_dir, self._simulation_file),
        )
        logger.info("Initialized directories in %s", self._project_dir)

    @classmethod

    def create_project(cls, path, name, scenarios, simulation_config=None, options=None,
                       simulation_file=SIMULATION_SETTINGS_FILENAME, opendss_project_folder=None,
                       master_dss_file=OPENDSS_MASTER_FILENAME):
        """Create a new PyDssProject on the filesystem.

        Parameters
        ----------
        path : str
            path in which to create directories
        name : str
            project name
        scenarios : list
            list of PyDssScenario objects
        simulation_config : str
            simulation config file; if None, use default

        """
        if simulation_config is None:
            simulation_config = DEFAULT_SIMULATION_SETTINGS_FILE
        simulation_config = load_data(simulation_config)
        if options is not None:
            simulation_config.update(options)
        if master_dss_file:
            simulation_config["Project"]["DSS File"] = master_dss_file
        simulation_config["Project"]["Project Path"] = path
        simulation_config["Project"]["Active Project"] = name
        project = cls(
            path=path,
            name=name,
            scenarios=scenarios,
            simulation_config=simulation_config,
            simulation_file=simulation_file,
        )
        project.serialize(opendss_project_folder=opendss_project_folder)
        sc_names = project.list_scenario_names()
        logger.info("Created project=%s with scenarios=%s at %s", name,
                    sc_names, path)
        return project

    def read_scenario_export_metadata(self, scenario_name):
        """Return the metadata for a scenario's exported data.

        Parameters
        ----------
        scenario_name : str

        Returns
        -------
        dict

        """
        if self._fs_intf is None:
            raise InvalidConfiguration("pydss fs interface is not defined")

        if scenario_name not in self.list_scenario_names():
            raise InvalidParameter(f"invalid scenario: {scenario_name}")

        return self._fs_intf.read_scenario_export_metadata(scenario_name)

    def list_scenario_names(self):
        return [x.name for x in self.scenarios]

    def run(self, logging_configured=True, tar_project=False, zip_project=False, dry_run=False):
        """Run all scenarios in the project."""
        if isinstance(self._fs_intf, PyDssArchiveFileInterfaceBase):
            raise InvalidConfiguration("cannot run from an archived project")
        if tar_project and zip_project:
            raise InvalidParameter("tar_project and zip_project cannot both be True")
        if self._simulation_config['Project']['DSS File'] == "":
            raise InvalidConfiguration("a valid opendss file needs to be passed")

        inst = instance()
        if not logging_configured:
            if self._simulation_config["Logging"]["Display on screen"]:
                console_level = logging.INFO
            else:
                console_level = logging.ERROR
            if self._simulation_config["Logging"]["Log to external file"]:
                filename = os.path.join(self._project_dir, "Logs", "pydss.log")
            else:
                filename = None
            file_level = logging.INFO
            setup_logging(
                "PyDSS",
                filename=filename,
                console_level=console_level,
                file_level=file_level,
            )
        if dry_run:
            store_filename = os.path.join(tempfile.gettempdir(), STORE_FILENAME)
        else:
            store_filename = os.path.join(self._project_dir, STORE_FILENAME)
            self._dump_simulation_settings()

        driver = None
        if self._simulation_config["Exports"].get("Export Data In Memory", False):
            driver = "core"
        if os.path.exists(store_filename):
            os.remove(store_filename)

        try:
            # This ensures that all datasets are flushed and closed after each
            # scenario. If there is an unexpected crash in a later scenario then
            # the file will still be valid for completed scenarios.
            for scenario in self._scenarios:
                with h5py.File(store_filename, mode="a", driver=driver) as hdf_store:
                    self._hdf_store = hdf_store
                    self._hdf_store.attrs["version"] = DATA_FORMAT_VERSION
                    self._simulation_config["Project"]["Active Scenario"] = scenario.name
                    inst.run(self._simulation_config, self, scenario, dry_run=dry_run)
                    self._estimated_space[scenario.name] = inst.get_estimated_space()

            export_tables = self._simulation_config["Exports"].get(
                "Export Data Tables", False
            )
            generate_reports = self._simulation_config.get("Reports", False)
            if not dry_run and (export_tables or generate_reports):
                # Hack. Have to import here. Need to re-organize to fix.
                from PyDSS.pydss_results import PyDssResults
                results = PyDssResults(self._project_dir)
                if export_tables:
                    for scenario in results.scenarios:
                        scenario.export_data()

                if generate_reports:
                    results.generate_reports()

        except Exception:
            logger.exception("Simulation failed")
            raise

        finally:
            logging.shutdown()
            if tar_project:
                self._tar_project_files()
            elif zip_project:
                self._zip_project_files()

            if dry_run and os.path.exists(store_filename):
                os.remove(store_filename)

    def _dump_simulation_settings(self):
        # Various settings may have been updated. Write the actual settings to a file.
        filename = os.path.join( self._project_dir, RUN_SIMULATION_FILENAME)
        dump_data(self._simulation_config, filename)

    def _serialize_scenarios(self):
        self._simulation_config["Project"]["Scenarios"] = []
        for scenario in self._scenarios:
            data = {
                "name": scenario.name,
                "post_process_infos": [],
            }
            for pp_info in scenario.post_process_infos:
                data["post_process_infos"].append(
                    {
                        "script": pp_info["script"],
                        "config_file": pp_info["config_file"],
                    }
                )
            self._simulation_config["Project"]["Scenarios"].append(data)
            scenario.serialize(
                os.path.join(self._scenarios_dir, scenario.name)
            )

    def _tar_project_files(self, delete=True):
        orig = os.getcwd()
        os.chdir(self._project_dir)
        skip_names = (PROJECT_ZIP, STORE_FILENAME, REPORTS_DIR)
        try:
            filename = PROJECT_TAR
            to_delete = []
            with tarfile.open(filename, "w") as tar:
                for name in os.listdir("."):
                    if name in self._SKIP_ARCHIVE:
                        continue
                    tar.add(name)
                    if delete:
                        to_delete.append(name)

            for name in to_delete:
                if os.path.isfile(name):
                    os.remove(name)
                else:
                    shutil.rmtree(name)

            path = os.path.join(self._project_dir, filename)
        finally:
            os.chdir(orig)

    def _zip_project_files(self, delete=True):
        orig = os.getcwd()
        os.chdir(self._project_dir)
        try:
            filename = PROJECT_ZIP
            to_delete = []
            with zipfile.ZipFile(filename, "w") as zipf:
                for root, dirs, files in os.walk("."):
                    if delete and root == ".":
                        to_delete += dirs
                    for filename in files:
                        if root == "." and filename in self._SKIP_ARCHIVE:
                            continue
                        path = os.path.join(root, filename)
                        zipf.write(path)
                        # We delete files and directories at the root only.
                        if delete and root == ".":
                            to_delete.append(path)

            for name in to_delete:
                if os.path.isfile(name):
                    os.remove(name)
                else:
                    shutil.rmtree(name)

            path = os.path.join(self._project_dir, filename)
        finally:
            os.chdir(orig)

    @staticmethod
    def load_simulation_config(project_path, simulations_file):
        """Return the simulation settings for a project, using defaults if the
        file is not defined.

        Parameters
        ----------
        project_path : str

        Returns
        -------
        dict

        """
        filename = os.path.join(project_path, simulations_file)
        if not os.path.exists(filename):
            filename = os.path.join(
                project_path,
                DEFAULT_SIMULATION_SETTINGS_FILE,
            )
            assert os.path.exists(filename)
        return load_data(filename)

    @classmethod
    def load_project(cls, path, options=None, in_memory=False, simulation_file=SIMULATION_SETTINGS_FILENAME):
        """Load a PyDssProject from directory.

        Parameters
        ----------
        path : str
            full path to existing project
        options : dict
            options that override the config file
        in_memory : bool
            If True, load all exported data into memory.

        """
        name = os.path.basename(path)
        #if simulation_file is None:
            #simulation_file = SIMULATION_SETTINGS_FILENAME

        if os.path.exists(os.path.join(path, PROJECT_TAR)):
            fs_intf = PyDssTarFileInterface(path)
        elif os.path.exists(os.path.join(path, PROJECT_ZIP)):
            fs_intf = PyDssZipFileInterface(path)
        else:
            fs_intf = PyDssDirectoryInterface(path, simulation_file)

        simulation_config = fs_intf.simulation_config
        if options is not None:
            for category, params in options.items():
                if category not in simulation_config:
                    simulation_config[category] = {}
                simulation_config[category].update(params)
            logger.info("Overrode config options: %s", options)

        scenarios = [
            PyDssScenario.deserialize(
                fs_intf,
                x["name"],
                post_process_infos=x["post_process_infos"],
            )
            for x in simulation_config["Project"]["Scenarios"]
        ]

        return PyDssProject(
            os.path.dirname(path),
            name,
            scenarios,
            simulation_config,
            fs_intf=fs_intf,
        )

    @classmethod
    def run_project(cls, path, options=None, tar_project=False, zip_project=False, simulation_file=None, dry_run=False):

        """Load a PyDssProject from directory and run all scenarios.

        Parameters
        ----------
        path : str
            full path to existing project
        options : dict
            options that override the config file
        tar_project : bool
            tar project files after successful execution
        zip_project : bool
            zip project files after successful execution
        dry_run: bool
            dry run for getting estimated space.
        """

        project = cls.load_project(path, options=options, simulation_file=simulation_file)
        return project.run(tar_project=tar_project, zip_project=zip_project, dry_run=dry_run)

class PyDssScenario:
    """Represents a PyDSS Scenario."""

    DEFAULT_CONTROLLER_TYPES = (ControllerType.PV_CONTROLLER,)
    DEFAULT_VISUALIZATION_TYPES = (VisualizationType.FREQUENCY_PLOT, VisualizationType.HISTOGRAM_PLOT,
                                   VisualizationType.TABLE_PLOT, VisualizationType.THREEDIM_PLOT,
                                   VisualizationType.TIMESERIES_PLOT, VisualizationType.TOPOLOGY_PLOT,
                                   VisualizationType.VOLTDIST_PLOT, VisualizationType.XY_PLOT,)
    DEFAULT_EXPORT_MODE = ExportMode.EXPORTS
    _SCENARIO_DIRECTORIES = (
        "ExportLists",
        "pyControllerList",
        "pyPlotList",
        "PostProcess",
        'Monte_Carlo'
    )
    REQUIRED_POST_PROCESS_FIELDS = ("script", "config_file")

    def __init__(self, name, controller_types=None, controllers=None,
                 export_modes=None, exports=None, visualizations=None,
                 post_process_infos=None, visualization_types=None):
        self.name = name
        self.post_process_infos = []

        if visualization_types is None and visualizations is None:
            self.visualizations = {
                x: self.load_visualization_config_from_type(x)
                for x in PyDssScenario.DEFAULT_VISUALIZATION_TYPES
            }
        elif visualization_types is not None:
            self.visualizations = {
                x: self.load_visualization_config_from_type(x)
                for x in visualization_types
            }
        elif isinstance(visualizations, str):
            basename = os.path.splitext(os.path.basename(visualizations))[0]
            visualization_type = VisualizationType(basename)
            self.visualizations = {visualization_type: load_data(controllers)}
        else:
            assert isinstance(visualizations, dict)
            self.visualizations = visualizations

        if (controller_types is None and controllers is None):
            self.controllers = {}
        elif controller_types is not None:
            self.controllers = {
                x: self.load_controller_config_from_type(x)
                for x in controller_types
            }
        elif isinstance(controllers, str):
            basename = os.path.splitext(os.path.basename(controllers))[0]
            controller_type = ControllerType(basename)
            self.controllers = {controller_type: load_data(controllers)}
        else:
            assert isinstance(controllers, dict)
            self.controllers = controllers

        if export_modes is not None and exports is not None:
            raise InvalidParameter(
                "export_modes and exports cannot both be set"
            )
        if (export_modes is None and exports is None):
            mode = PyDssScenario.DEFAULT_EXPORT_MODE
            self.exports = {mode: self.load_export_config_from_mode(mode)}
        elif export_modes is not None:
            self.exports = {
                x: self.load_export_config_from_mode(x) for x in export_modes
            }
        elif isinstance(exports, str):
            mode = ExportMode(os.path.splitext(os.path.basename(exports))[0])
            self.exports = {mode: load_data(exports)}
        else:
            assert isinstance(exports, dict)
            self.exports = exports

        if post_process_infos is not None:
            for pp_info in post_process_infos:
                self.add_post_process(pp_info)

    @classmethod
    def deserialize(cls, fs_intf, name, post_process_infos):
        """Deserialize a PyDssScenario from a path.

        Parameters
        ----------
        fs_intf : PyDssFileSystemInterface
            object to read on-disk information
        name : str
            scenario name
        post_process_infos : list
            list of post_process_info dictionaries

        Returns
        -------
        PyDssScenario

        """
        controllers = fs_intf.read_controller_config(name)
        exports = fs_intf.read_export_config(name)
        visualizations = fs_intf.read_visualization_config(name)

        return cls(
            name,
            controllers=controllers,
            exports=exports,
            visualizations=visualizations,
            post_process_infos=post_process_infos,
        )

    def serialize(self, path):
        """Serialize a PyDssScenario to a directory.

        Parameters
        ----------
        path : str
            full path to scenario

        """
        os.makedirs(path, exist_ok=True)
        for name in self._SCENARIO_DIRECTORIES:
            os.makedirs(os.path.join(path, name), exist_ok=True)

        for controller_type, controllers in self.controllers.items():
            filename = os.path.join(
                path, "pyControllerList", filename_from_enum(controller_type)
            )
            dump_data(controllers, filename)

        for mode, exports in self.exports.items():
            dump_data(
                exports,
                os.path.join(path, "ExportLists", filename_from_enum(mode))
            )

        for visualization_type, visualizations in self.visualizations.items():
            filename = os.path.join(
                path, "pyPlotList", filename_from_enum(visualization_type)
            )
            dump_data(visualizations, filename)

        dump_data(
            load_data(DEFAULT_MONTE_CARLO_SETTINGS_FILE),
            os.path.join(path, "Monte_Carlo", MONTE_CARLO_SETTINGS_FILENAME)
        )

        dump_data(
            load_data(DEFAULT_SUBSCRIPTIONS_FILE),
            os.path.join(path, "ExportLists", SUBSCRIPTIONS_FILENAME)
        )

    @staticmethod
    def load_visualization_config_from_type(visualization_type):
        """Load a default visualization config from a type.

        Parameters
        ----------
        visualization_type : VisualizationType

        Returns
        -------
        dict

        """

        path = os.path.join(
            os.path.dirname(getattr(PyDSS, "__path__")[0]),
            "PyDSS",
            "defaults",
            "pyPlotList",
            filename_from_enum(visualization_type),
        )

        return load_data(path)

    @staticmethod
    def load_controller_config_from_type(controller_type):
        """Load a default controller config from a type.

        Parameters
        ----------
        controller_type : ControllerType

        Returns
        -------
        dict

        """

        path = os.path.join(
            os.path.dirname(getattr(PyDSS, "__path__")[0]),
            "PyDSS",
            "defaults",
            "pyControllerList",
            filename_from_enum(controller_type),
        )

        return load_data(path)

    @staticmethod
    def load_export_config_from_mode(export_mode):
        """Load a default export config from a type.

        Parameters
        ----------
        export_mode : ExportMode

        Returns
        -------
        dict

        """
        path = os.path.join(
            os.path.dirname(getattr(PyDSS, "__path__")[0]),
            "PyDSS",
            "defaults",
            "ExportLists",
            filename_from_enum(export_mode),
        )

        return load_data(path)

    def add_post_process(self, post_process_info):
        """Add a post-process script to a scenario.

        Parameters
        ----------
        post_process_info : dict
            Must define all fields in PyDssScenario.REQUIRED_POST_PROCESS_FIELDS

        """
        for field in self.REQUIRED_POST_PROCESS_FIELDS:
            if field not in post_process_info:
                raise InvalidParameter(
                    f"missing post-process field={field}"
                )
        config_file = post_process_info["config_file"]
        if config_file and not os.path.exists(config_file):
            raise InvalidParameter(f"{config_file} does not exist")

        self.post_process_infos.append(post_process_info)

def load_config(path):
    """Return a configuration from files.

    Parameters
    ----------
    path : str

    Returns
    -------
    dict

    """
    files = [os.path.join(path, x) for x in os.listdir(path) \
             if os.path.splitext(x)[1] == ".toml"]
    assert len(files) == 1, "only 1 .toml file is currently supported"
    return load_data(files[0])


def update_pydss_controllers(project_path, scenario, controller_type, 
                             controller, dss_file):
    """Update a scenario's controllers from an OpenDSS file.

    Parameters
    ----------
    project_path : str
        PyDSS project path.
    scenario : str
        PyDSS scenario name in project.
    controller_type : str
        A type of PyDSS controler
    controller : str
        The controller name
    dss_file : str
        A DSS file path
    """
    if controller_type not in READ_CONTROLLER_FUNCTIONS:
        supported_types = list(READ_CONTROLLER_FUNCTIONS.keys())
<<<<<<< HEAD
        print(f"Invalid controller_type={controller_type}, supported: {supported_types}")
=======
        logger.error(f"Currently only {supported_types} types are supported")
>>>>>>> 2cc245da
        sys.exit(1)

    sim_file = os.path.join(project_path, SIMULATION_SETTINGS_FILENAME)
    config = load_data(sim_file)
    if not config["Project"].get("Use Controller Registry", False):
        logger.error(f"'Use Controller Registry' must be set to true in {sim_file}")
        sys.exit(1)

    registry = Registry()
    if not registry.is_controller_registered(controller_type, controller):
        logger.error(f"{controller_type} / {controller} is not registered")
        sys.exit(1)

    data = {}
    filename = f"{project_path}/Scenarios/{scenario}/pyControllerList/{controller_type}.toml"
    if os.path.exists(filename):
        data = load_data(filename)
        for val in data.values():
            if not isinstance(val, list):
                logger.error(f"{filename} has an invalid format")
                sys.exit(1)

    element_names = READ_CONTROLLER_FUNCTIONS[controller_type](dss_file)
    num_added = 0
    if controller in data:
        existing = set(data[controller])
        final = list(existing.union(set(element_names)))
        data[controller] = final
        num_added = len(final) - len(existing)
    else:
        data[controller] = element_names
        num_added = len(element_names)

    # Remove element_names from any other controllers.
    set_names = set(element_names)
    for _controller, values in data.items():
        if _controller != controller:
            final = set(values).difference_update(set_names)
            if final is None:
                final_list = None
            else:
                final_list = list(final)
            data[_controller] = final_list

    dump_data(data, filename)
    logger.info(f"Added {num_added} names to {filename}")<|MERGE_RESOLUTION|>--- conflicted
+++ resolved
@@ -833,11 +833,7 @@
     """
     if controller_type not in READ_CONTROLLER_FUNCTIONS:
         supported_types = list(READ_CONTROLLER_FUNCTIONS.keys())
-<<<<<<< HEAD
-        print(f"Invalid controller_type={controller_type}, supported: {supported_types}")
-=======
-        logger.error(f"Currently only {supported_types} types are supported")
->>>>>>> 2cc245da
+        logger.error(f"Invalid controller_type={controller_type}, supported: {supported_types}")
         sys.exit(1)
 
     sim_file = os.path.join(project_path, SIMULATION_SETTINGS_FILENAME)
