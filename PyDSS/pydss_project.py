--- conflicted
+++ resolved
@@ -23,13 +23,9 @@
     PyDssArchiveFileInterfaceBase, PyDssTarFileInterface, \
     PyDssZipFileInterface, PROJECT_DIRECTORIES, \
     SCENARIOS, STORE_FILENAME
-<<<<<<< HEAD
 from PyDSS.reports.reports import REPORTS_DIR
-=======
-from PyDSS.reports import REPORTS_DIR
 from PyDSS.registry import Registry
 from PyDSS.utils.dss_utils import read_pv_systems_from_dss_file
->>>>>>> 4608bb04
 from PyDSS.utils.utils import dump_data, load_data
 
 from distutils.dir_util import copy_tree
