--- conflicted
+++ resolved
@@ -1,11 +1,7 @@
 """Provides access to PyDSS result data."""
 from collections import defaultdict
-<<<<<<< HEAD
 from datetime import datetime
-=======
-import copy
 import json
->>>>>>> 64f2abcc
 import logging
 import os
 import re
