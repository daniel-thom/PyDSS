--- conflicted
+++ resolved
@@ -362,13 +362,9 @@
             self._HI.updateHelicsPublications()
             self._increment_flag, helics_time = self._HI.request_time_increment()
 
-<<<<<<< HEAD
         self._dssSolver.IncrementTimeStep()
-        return self.ResultContainer.CurrentResults
-=======
         if self.ResultContainer:
             return self.ResultContainer.CurrentResults
->>>>>>> 64f2abcc
 
     def DryRunSimulation(self, project, scenario):
         """Run one time point for getting estimated space."""
