--- conflicted
+++ resolved
@@ -7,11 +7,7 @@
               default=r'C:\Users\ajain\Desktop\PyDSS_develop_branch\PyDSS',
               help='number of greetings')
 @click.option('--sim_path',
-<<<<<<< HEAD
               default=r'C:\Users\alatif\Desktop\PyDSS\examples\External_interfacing_example\pyDSS_project\Scenarios',
-=======
-              default=r'C:\Users\ajain\Desktop\PyDSS_develop_branch\PyDSS\examples\External_interfacing_example\pyDSS_project\PyDSS Scenarios',
->>>>>>> 0c20a5c6
               help='number of greetings')
 @click.option('--sim_file',
               default=r'helics_interface.toml',
